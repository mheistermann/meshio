# -*- coding: utf-8 -*-
#
import copy
from functools import partial
import pytest

import meshio

import helpers


def gmsh_periodic():
    mesh = copy.deepcopy(helpers.quad_mesh)
    trns = "Affine{}".format(" 0" * 16)  # just for io testing
    mesh.gmsh_periodic = [
        [0, (3, 1), None, [[2, 0]]],
        [0, (4, 6), None, [[3, 5]]],
        [1, (2, 1), trns, [[5, 0], [4, 1], [4, 2]]],
    ]
    return mesh


@pytest.mark.parametrize(
    "mesh",
    [
        helpers.tri_mesh,
        helpers.triangle6_mesh,
        helpers.quad_mesh,
        helpers.quad8_mesh,
        helpers.tri_quad_mesh,
        helpers.tet_mesh,
        helpers.tet10_mesh,
        helpers.hex_mesh,
        helpers.hex20_mesh,
        helpers.add_point_data(helpers.tri_mesh, 1),
        helpers.add_point_data(helpers.tri_mesh, 3),
        helpers.add_point_data(helpers.tri_mesh, 9),
        helpers.add_cell_data(helpers.tri_mesh, 1),
        helpers.add_cell_data(helpers.tri_mesh, 3),
        helpers.add_cell_data(helpers.tri_mesh, 9),
        helpers.add_field_data(helpers.tri_mesh, [1, 2], int),
        helpers.add_field_data(helpers.tet_mesh, [1, 3], int),
        helpers.add_field_data(helpers.hex_mesh, [1, 3], int),
        gmsh_periodic(),
    ],
)
@pytest.mark.parametrize("write_binary", [False, True])
def test_gmsh2(mesh, write_binary):
    writer = partial(meshio.msh_io.write, fmt_version="2", write_binary=write_binary)

    helpers.write_read(writer, meshio.msh_io.read, mesh, 1.0e-15)
    return


@pytest.mark.parametrize(
    "mesh",
    [
        helpers.tri_mesh,
        helpers.triangle6_mesh,
        helpers.quad_mesh,
        helpers.quad8_mesh,
        helpers.tri_quad_mesh,
        helpers.tet_mesh,
        helpers.tet10_mesh,
        helpers.hex_mesh,
        helpers.hex20_mesh,
        helpers.add_point_data(helpers.tri_mesh, 1),
        helpers.add_point_data(helpers.tri_mesh, 3),
        helpers.add_point_data(helpers.tri_mesh, 9),
        helpers.add_cell_data(helpers.tri_mesh, 1),
        helpers.add_cell_data(helpers.tri_mesh, 3),
        helpers.add_cell_data(helpers.tri_mesh, 9),
        helpers.add_field_data(helpers.tri_mesh, [1, 2], int),
        helpers.add_field_data(helpers.tet_mesh, [1, 3], int),
        helpers.add_field_data(helpers.hex_mesh, [1, 3], int),
        gmsh_periodic(),
    ],
)
@pytest.mark.parametrize("write_binary", [False, True])
def test_gmsh4(mesh, write_binary):
<<<<<<< HEAD
    def writer(*args, **kwargs):
        return meshio.msh_io.write(*args, "4.1", write_binary=write_binary, **kwargs)
=======
    writer = partial(meshio.msh_io.write, fmt_version="4", write_binary=write_binary)
>>>>>>> 18848f9e

    helpers.write_read(writer, meshio.msh_io.read, mesh, 1.0e-15)
    return


def test_generic_io():
    helpers.generic_io("test.msh")
    # With additional, insignificant suffix:
    helpers.generic_io("test.0.msh")
    return


@pytest.mark.parametrize(
    "filename, md5, ref_sum, ref_num_cells",
    [
        (
            "msh/insulated-2.2.msh",
            "68096d514c7152c9d988796a6619ee40",
            2.001762136876221,
            {"line": 21, "triangle": 111},
        )
    ],
)
@pytest.mark.parametrize("write_binary", [False, True])
def test_reference_file(filename, md5, ref_sum, ref_num_cells, write_binary):
    filename = helpers.download(filename, md5)

    mesh = meshio.read(filename)
    tol = 1.0e-2
    s = mesh.points.sum()
    assert abs(s - ref_sum) < tol * ref_sum
    assert {k: len(v) for k, v in mesh.cells.items()} == ref_num_cells
    assert {
        k: len(v["gmsh:physical"]) for k, v in mesh.cell_data.items()
    } == ref_num_cells

    writer = partial(meshio.msh_io.write, fmt_version="2", write_binary=write_binary)
    helpers.write_read(writer, meshio.msh_io.read, mesh, 1.0e-15)<|MERGE_RESOLUTION|>--- conflicted
+++ resolved
@@ -78,12 +78,7 @@
 )
 @pytest.mark.parametrize("write_binary", [False, True])
 def test_gmsh4(mesh, write_binary):
-<<<<<<< HEAD
-    def writer(*args, **kwargs):
-        return meshio.msh_io.write(*args, "4.1", write_binary=write_binary, **kwargs)
-=======
     writer = partial(meshio.msh_io.write, fmt_version="4", write_binary=write_binary)
->>>>>>> 18848f9e
 
     helpers.write_read(writer, meshio.msh_io.read, mesh, 1.0e-15)
     return
