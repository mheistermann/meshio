"""
I/O for the STL format, cf.
<https://en.wikipedia.org/wiki/STL_(file_format)>.
"""
import logging
import os

import numpy

<<<<<<< HEAD
from meshio._files import open_file
=======
from ._exceptions import ReadError, WriteError
>>>>>>> 661ffeec
from ._mesh import Mesh


def read(filename):
    with open_file(filename, "rb") as f:
        # Checking if the file is ASCII format is normally done by checking if the
        # first 5 characters of the header is "solid".
        # ```
        # header = f.read(80).decode("utf-8")
        # ```
        # Unfortunately, there are mesh files out there which are binary and still put
        # "solid" there.
        # A suggested alternative is to do as if the file is binary, read the
        # num_triangles and see if it matches the file size
        # (https://stackoverflow.com/a/7394842/353337).
        f.read(80)
        num_triangles = numpy.fromfile(f, count=1, dtype=numpy.uint32)[0]
        # for each triangle, one has 3 float32 (facet normal), 9 float32 (facet), and 1
        # int16 (attribute count), 50 bytes in total
        is_binary = 84 + num_triangles * 50 == os.path.getsize(filename)
        if is_binary:
            out = _read_binary(f, num_triangles)
        else:
            # skip header
            f.seek(0)
            f.readline()
            out = _read_ascii(f)
    return out


# numpy.loadtxt is super slow
# Code adapted from <https://stackoverflow.com/a/8964779/353337>.
def iter_loadtxt(
    infile, delimiter=" ", skiprows=0, comments=["#"], dtype=float, usecols=None
):
    def iter_func():
        for _ in range(skiprows):
            next(infile)
        for line in infile:
            line = line.decode("utf-8").strip()
            if line.startswith(comments):
                continue
            items = line.split(delimiter)
            usecols_ = range(len(items)) if usecols is None else usecols
            for idx in usecols_:
                yield dtype(items[idx])
        iter_loadtxt.rowlength = len(line) if usecols is None else len(usecols)

    data = numpy.fromiter(iter_func(), dtype=dtype)
    data = data.reshape((-1, iter_loadtxt.rowlength))
    return data


def _read_ascii(f):
    # The file has the form
    # ```
    # solid foo
    #   facet normal 0.455194 -0.187301 -0.870469
    #    outer loop
    #     vertex 266.36 234.594 14.6145
    #     vertex 268.582 234.968 15.6956
    #     vertex 267.689 232.646 15.7283
    #    endloop
    #   endfacet
    #   # [...] more facets [...]
    # endsolid
    # ```
    # In the interest of speed, don't verify the format and instead just skip
    # the text.

    # TODO Pandas is MUCH faster than numpy for i/o, see
    # <https://stackoverflow.com/a/18260092/353337>.
    # import pandas
    # data = pandas.read_csv(
    #     f,
    #     skiprows=lambda row: row == 0 or (row - 1) % 7 in [0, 1, 5, 6],
    #     skipfooter=1,
    #     usecols=(1, 2, 3),
    # )

    # numpy.loadtxt is super slow
    # data = numpy.loadtxt(
    #     f,
    #     comments=["solid", "facet", "outer loop", "endloop", "endfacet", "endsolid"],
    #     usecols=(1, 2, 3),
    # )
    data = iter_loadtxt(
        f,
        comments=("solid", "facet", "outer loop", "endloop", "endfacet", "endsolid"),
        usecols=(1, 2, 3),
    )

    if data.shape[0] % 3 != 0:
        raise ReadError()

    facets = numpy.split(data, data.shape[0] // 3)
    points, cells = data_from_facets(facets)
    return Mesh(points, cells)


def data_from_facets(facets):
    # Now, all facets contain the point coordinate. Try to identify individual
    # points and build the data arrays.
    pts = numpy.concatenate(facets)

    # TODO equip `unique()` with a tolerance
    # Use return_index so we can use sort on `idx` such that the order is
    # preserved; see <https://stackoverflow.com/a/15637512/353337>.
    _, idx, inv = numpy.unique(pts, axis=0, return_index=True, return_inverse=True)
    k = numpy.argsort(idx)
    points = pts[idx[k]]
    inv_k = numpy.argsort(k)
    cells = {"triangle": inv_k[inv].reshape(-1, 3)}
    return points, cells


def _read_binary(f, num_triangles):
    # for each triangle, one has 3 float32 (facet normal), 9 float32 (facet), and 1
    # int16 (attribute count)
    out = numpy.fromfile(
        f,
        count=num_triangles,
        dtype=numpy.dtype(
            [("normal", "f4", (3,)), ("facet", "f4", (3, 3)), ("attr count", "i2")]
        ),
    )
    # discard normals, attribute count
    facets = out["facet"]
    if not numpy.all(out["attr count"] == 0):
        raise ReadError()

    points, cells = data_from_facets(facets)
    return Mesh(points, cells)


def write(filename, mesh, binary=False):
    if "triangle" not in mesh.cells:
        raise WriteError(
            "STL can only write triangle cells (not {}).".format(
                ", ".join(list(mesh.cells.keys()))
            )
        )
    if len(mesh.cells) > 1:
        keys = set(mesh.cells.keys())
        keys.remove("triangle")
        logging.warning(
            "STL can only write triangle cells. Discarding {}.".format(", ".join(keys))
        )

    if mesh.points.shape[1] == 2:
        logging.warning(
            "STL requires 3D points, but 2D points given. "
            "Appending 0 third component."
        )
        mesh.points = numpy.column_stack(
            [mesh.points[:, 0], mesh.points[:, 1], numpy.zeros(mesh.points.shape[0])]
        )

    if binary:
        _binary(filename, mesh.points, mesh.cells)
    else:
        _write_ascii(filename, mesh.points, mesh.cells)


def _compute_normals(pts):
    normals = numpy.cross(pts[:, 1] - pts[:, 0], pts[:, 2] - pts[:, 0])
    nrm = numpy.sqrt(numpy.einsum("ij,ij->i", normals, normals))
    normals = (normals.T / nrm).T
    return normals


def _write_ascii(filename, points, cells):
    pts = points[cells["triangle"]]
    normals = _compute_normals(pts)

    with open_file(filename, "wb") as fh:
        fh.write("solid\n".encode("utf-8"))

        for local_pts, normal in zip(pts, normals):
            # facet normal 0.455194 -0.187301 -0.870469
            #  outer loop
            #   vertex 266.36 234.594 14.6145
            #   vertex 268.582 234.968 15.6956
            #   vertex 267.689 232.646 15.7283
            #  endloop
            # endfacet
            out = ["facet normal {} {} {}".format(*normal), " outer loop"]
            for pt in local_pts:
                out += ["  vertex {} {} {}".format(*pt)]
            out += [" endloop", "endfacet"]
            fh.write(("\n".join(out) + "\n").encode("utf-8"))

        fh.write("endsolid\n".encode("utf-8"))


def _binary(filename, points, cells):
    pts = points[cells["triangle"]]
    normals = _compute_normals(pts)

    with open_file(filename, "wb") as fh:
        # 80 character header data
        msg = "This file was generated by meshio."
        msg += (79 - len(msg)) * "X"
        msg += "\n"
        fh.write(msg.encode("utf-8"))
        fh.write(numpy.uint32(len(cells["triangle"])))
        for pt, normal in zip(pts, normals):
            fh.write(normal.astype(numpy.float32))
            fh.write(pt.astype(numpy.float32))
            fh.write(numpy.uint16(0))<|MERGE_RESOLUTION|>--- conflicted
+++ resolved
@@ -7,11 +7,8 @@
 
 import numpy
 
-<<<<<<< HEAD
-from meshio._files import open_file
-=======
+from ._files import open_file
 from ._exceptions import ReadError, WriteError
->>>>>>> 661ffeec
 from ._mesh import Mesh
 
 
